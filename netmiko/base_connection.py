"""
Base connection class for netmiko

Handles SSH connection and methods that are generically applicable to different
platforms (Cisco and non-Cisco).

Also defines methods that should generally be supported by child classes
"""

from __future__ import print_function
from __future__ import unicode_literals

import io
import re
import socket
import telnetlib
import time
from os import path
from threading import Lock

import paramiko
import serial

from netmiko import log
from netmiko.netmiko_globals import MAX_BUFFER, BACKSPACE_CHAR
from netmiko.py23_compat import string_types, bufferedio_types, text_type
from netmiko.ssh_exception import (
    NetMikoTimeoutException,
    NetMikoAuthenticationException,
)
from netmiko.utilities import write_bytes, check_serial_port, get_structured_data


class BaseConnection(object):
    """
    Defines vendor independent methods.

    Otherwise method left as a stub method.
    """

    def __init__(
        self,
        ip="",
        host="",
        username="",
        password="",
        secret="",
        port=None,
        device_type="",
        verbose=False,
        global_delay_factor=1,
        use_keys=False,
        key_file=None,
        pkey=None,
        passphrase=None,
        allow_agent=False,
        ssh_strict=False,
        system_host_keys=False,
        alt_host_keys=False,
        alt_key_file="",
        ssh_config_file=None,
        timeout=100,
        session_timeout=60,
        auth_timeout=None,
        blocking_timeout=8,
        keepalive=0,
        default_enter=None,
        response_return=None,
        serial_settings=None,
        fast_cli=False,
        session_log=None,
        session_log_record_writes=False,
        session_log_file_mode="write",
        allow_auto_change=False,
        encoding="ascii",
    ):
        """
        Initialize attributes for establishing connection to target device.

        :param ip: IP address of target device. Not required if `host` is
            provided.
        :type ip: str

        :param host: Hostname of target device. Not required if `ip` is
                provided.
        :type host: str

        :param username: Username to authenticate against target device if
                required.
        :type username: str

        :param password: Password to authenticate against target device if
                required.
        :type password: str

        :param secret: The enable password if target device requires one.
        :type secret: str

        :param port: The destination port used to connect to the target
                device.
        :type port: int or None

        :param device_type: Class selection based on device type.
        :type device_type: str

        :param verbose: Enable additional messages to standard output.
        :type verbose: bool

        :param global_delay_factor: Multiplication factor affecting Netmiko delays (default: 1).
        :type global_delay_factor: int

        :param use_keys: Connect to target device using SSH keys.
        :type use_keys: bool

        :param key_file: Filename path of the SSH key file to use.
        :type key_file: str

        :param pkey: SSH key object to use.
        :type pkey: paramiko.PKey

        :param passphrase: Passphrase to use for encrypted key; password will be used for key
                decryption if not specified.
        :type passphrase: str

        :param allow_agent: Enable use of SSH key-agent.
        :type allow_agent: bool

        :param ssh_strict: Automatically reject unknown SSH host keys (default: False, which
                means unknown SSH host keys will be accepted).
        :type ssh_strict: bool

        :param system_host_keys: Load host keys from the user's 'known_hosts' file.
        :type system_host_keys: bool
        :param alt_host_keys: If `True` host keys will be loaded from the file specified in
                'alt_key_file'.
        :type alt_host_keys: bool

        :param alt_key_file: SSH host key file to use (if alt_host_keys=True).
        :type alt_key_file: str

        :param ssh_config_file: File name of OpenSSH configuration file.
        :type ssh_config_file: str

        :param timeout: Connection timeout.
        :type timeout: float

        :param session_timeout: Set a timeout for parallel requests.
        :type session_timeout: float

        :param auth_timeout: Set a timeout (in seconds) to wait for an authentication response.
        :type auth_timeout: float

        :param keepalive: Send SSH keepalive packets at a specific interval, in seconds.
                Currently defaults to 0, for backwards compatibility (it will not attempt
                to keep the connection alive).
        :type keepalive: int

        :param default_enter: Character(s) to send to correspond to enter key (default: '\n').
        :type default_enter: str

        :param response_return: Character(s) to use in normalized return data to represent
                enter key (default: '\n')
        :type response_return: str

        :param fast_cli: Provide a way to optimize for performance. Converts select_delay_factor
                to select smallest of global and specific. Sets default global_delay_factor to .1
                (default: False)
        :type fast_cli: boolean

        :param session_log: File path or BufferedIOBase subclass object to write the session log to.
        :type session_log: str

        :param session_log_record_writes: The session log generally only records channel reads due
                to eliminate command duplication due to command echo. You can enable this if you
                want to record both channel reads and channel writes in the log (default: False).
        :type session_log_record_writes: boolean

        :param session_log_file_mode: "write" or "append" for session_log file mode
                (default: "write")
        :type session_log_file_mode: str

        :param allow_auto_change: Allow automatic configuration changes for terminal settings.
                (default: False)
        :type allow_auto_change: bool

        :param encoding: Encoding to be used when writing bytes to the output channel.
                (default: 'ascii')
        :type encoding: str
        """
        self.remote_conn = None
<<<<<<< HEAD

        self.TELNET_RETURN = '\r\n'
        if default_enter is None:
            if 'telnet' not in device_type:
                self.RETURN = '\n'
            else:
                self.RETURN = self.TELNET_RETURN
        else:
            self.RETURN = default_enter

=======
        self.RETURN = "\n" if default_enter is None else default_enter
        self.TELNET_RETURN = "\r\n"
>>>>>>> c8570c4a
        # Line Separator in response lines
        self.RESPONSE_RETURN = "\n" if response_return is None else response_return
        if ip:
            self.host = ip
            self.ip = ip
        elif host:
            self.host = host
        if not ip and not host and "serial" not in device_type:
            raise ValueError("Either ip or host must be set")
        if port is None:
            if "telnet" in device_type:
                port = 23
            else:
                port = 22
        self.port = int(port)

        self.username = username
        self.password = password
        self.secret = secret
        self.device_type = device_type
        self.ansi_escape_codes = False
        self.verbose = verbose
        self.timeout = timeout
        self.auth_timeout = auth_timeout
        self.session_timeout = session_timeout
        self.blocking_timeout = blocking_timeout
        self.keepalive = keepalive
        self.allow_auto_change = allow_auto_change
        self.encoding = encoding

        # Netmiko will close the session_log if we open the file
        self.session_log = None
        self.session_log_record_writes = session_log_record_writes
        self._session_log_close = False
        # Ensures last write operations prior to disconnect are recorded.
        self._session_log_fin = False
        if session_log is not None:
            if isinstance(session_log, string_types):
                # If session_log is a string, open a file corresponding to string name.
                self.open_session_log(filename=session_log, mode=session_log_file_mode)
            elif isinstance(session_log, bufferedio_types):
                # In-memory buffer or an already open file handle
                self.session_log = session_log
            else:
                raise ValueError(
                    "session_log must be a path to a file, a file handle, "
                    "or a BufferedIOBase subclass."
                )

        # Default values
        self.serial_settings = {
            "port": "COM1",
            "baudrate": 9600,
            "bytesize": serial.EIGHTBITS,
            "parity": serial.PARITY_NONE,
            "stopbits": serial.STOPBITS_ONE,
        }
        if serial_settings is None:
            serial_settings = {}
        self.serial_settings.update(serial_settings)

        if "serial" in device_type:
            self.host = "serial"
            comm_port = self.serial_settings.pop("port")
            # Get the proper comm port reference if a name was enterred
            comm_port = check_serial_port(comm_port)
            self.serial_settings.update({"port": comm_port})

        self.fast_cli = fast_cli
        self.global_delay_factor = global_delay_factor
        if self.fast_cli and self.global_delay_factor == 1:
            self.global_delay_factor = 0.1

        # set in set_base_prompt method
        self.base_prompt = ""
        self._session_locker = Lock()

        # determine if telnet or SSH
        if "_telnet" in device_type:
            self.protocol = "telnet"
            self._modify_connection_params()
            self.establish_connection()
            self._try_session_preparation()
        elif "_serial" in device_type:
            self.protocol = "serial"
            self._modify_connection_params()
            self.establish_connection()
            self._try_session_preparation()
        else:
            self.protocol = "ssh"

            if not ssh_strict:
                self.key_policy = paramiko.AutoAddPolicy()
            else:
                self.key_policy = paramiko.RejectPolicy()

            # Options for SSH host_keys
            self.use_keys = use_keys
            self.key_file = key_file
            self.pkey = pkey
            self.passphrase = passphrase
            self.allow_agent = allow_agent
            self.system_host_keys = system_host_keys
            self.alt_host_keys = alt_host_keys
            self.alt_key_file = alt_key_file

            # For SSH proxy support
            self.ssh_config_file = ssh_config_file

            self._modify_connection_params()
            self.establish_connection()
            self._try_session_preparation()

    def __enter__(self):
        """Establish a session using a Context Manager."""
        return self

    def __exit__(self, exc_type, exc_value, traceback):
        """Gracefully close connection on Context Manager exit."""
        self.disconnect()

    def _modify_connection_params(self):
        """Modify connection parameters prior to SSH connection."""
        pass

    def _timeout_exceeded(self, start, msg="Timeout exceeded!"):
        """Raise NetMikoTimeoutException if waiting too much in the serving queue.

        :param start: Initial start time to see if session lock timeout has been exceeded
        :type start: float (from time.time() call i.e. epoch time)

        :param msg: Exception message if timeout was exceeded
        :type msg: str
        """
        if not start:
            # Must provide a comparison time
            return False
        if time.time() - start > self.session_timeout:
            # session_timeout exceeded
            raise NetMikoTimeoutException(msg)
        return False

    def _lock_netmiko_session(self, start=None):
        """Try to acquire the Netmiko session lock. If not available, wait in the queue until
        the channel is available again.

        :param start: Initial start time to measure the session timeout
        :type start: float (from time.time() call i.e. epoch time)
        """
        if not start:
            start = time.time()
        # Wait here until the SSH channel lock is acquired or until session_timeout exceeded
        while not self._session_locker.acquire(False) and not self._timeout_exceeded(
            start, "The netmiko channel is not available!"
        ):
            time.sleep(0.1)
        return True

    def _unlock_netmiko_session(self):
        """
        Release the channel at the end of the task.
        """
        if self._session_locker.locked():
            self._session_locker.release()

    def _write_channel(self, out_data):
        """Generic handler that will write to both SSH and telnet channel.

        :param out_data: data to be written to the channel
        :type out_data: str (can be either unicode/byte string)
        """
        if self.protocol == "ssh":
            self.remote_conn.sendall(write_bytes(out_data, encoding=self.encoding))
        elif self.protocol == "telnet":
            self.remote_conn.write(write_bytes(out_data, encoding=self.encoding))
        elif self.protocol == "serial":
            self.remote_conn.write(write_bytes(out_data, encoding=self.encoding))
            self.remote_conn.flush()
        else:
            raise ValueError("Invalid protocol specified")
        try:
            log.debug(
                "write_channel: {}".format(
                    write_bytes(out_data, encoding=self.encoding)
                )
            )
            if self._session_log_fin or self.session_log_record_writes:
                self._write_session_log(out_data)
        except UnicodeDecodeError:
            # Don't log non-ASCII characters; this is null characters and telnet IAC (PY2)
            pass

    def _write_session_log(self, data):
        if self.session_log is not None and len(data) > 0:
            self.session_log.write(write_bytes(data, encoding=self.encoding))
            self.session_log.flush()

    def write_channel(self, out_data):
        """Generic handler that will write to both SSH and telnet channel.

        :param out_data: data to be written to the channel
        :type out_data: str (can be either unicode/byte string)
        """
        self._lock_netmiko_session()
        try:
            self._write_channel(out_data)
        finally:
            # Always unlock the SSH channel, even on exception.
            self._unlock_netmiko_session()

    def is_alive(self):
        """Returns a boolean flag with the state of the connection."""
        null = chr(0)
        if self.remote_conn is None:
            log.error("Connection is not initialised, is_alive returns False")
            return False
        if self.protocol == "telnet":
            try:
                # Try sending IAC + NOP (IAC is telnet way of sending command)
                # IAC = Interpret as Command; it comes before the NOP.
                log.debug("Sending IAC + NOP")
                # Need to send multiple times to test connection
                self.remote_conn.sock.sendall(telnetlib.IAC + telnetlib.NOP)
                self.remote_conn.sock.sendall(telnetlib.IAC + telnetlib.NOP)
                self.remote_conn.sock.sendall(telnetlib.IAC + telnetlib.NOP)
                return True
            except AttributeError:
                return False
        else:
            # SSH
            try:
                # Try sending ASCII null byte to maintain the connection alive
                log.debug("Sending the NULL byte")
                self.write_channel(null)
                return self.remote_conn.transport.is_active()
            except (socket.error, EOFError):
                log.error("Unable to send", exc_info=True)
                # If unable to send, we can tell for sure that the connection is unusable
                return False
        return False

    def _read_channel(self):
        """Generic handler that will read all the data from an SSH or telnet channel."""
        if self.protocol == "ssh":
            output = ""
            while True:
                if self.remote_conn.recv_ready():
                    outbuf = self.remote_conn.recv(MAX_BUFFER)
                    if len(outbuf) == 0:
                        raise EOFError("Channel stream closed by remote device.")
                    output += outbuf.decode("utf-8", "ignore")
                else:
                    break
        elif self.protocol == "telnet":
            output = self.remote_conn.read_very_eager().decode("utf-8", "ignore")
        elif self.protocol == "serial":
            output = ""
            while self.remote_conn.in_waiting > 0:
                output += self.remote_conn.read(self.remote_conn.in_waiting)
        log.debug("read_channel: {}".format(output))
        self._write_session_log(output)
        return output

    def read_channel(self):
        """Generic handler that will read all the data from an SSH or telnet channel."""
        output = ""
        self._lock_netmiko_session()
        try:
            output = self._read_channel()
        finally:
            # Always unlock the SSH channel, even on exception.
            self._unlock_netmiko_session()
        return output

    def _read_channel_expect(self, pattern="", re_flags=0, max_loops=150):
        """Function that reads channel until pattern is detected.

        pattern takes a regular expression.

        By default pattern will be self.base_prompt

        Note: this currently reads beyond pattern. In the case of SSH it reads MAX_BUFFER.
        In the case of telnet it reads all non-blocking data.

        There are dependencies here like determining whether in config_mode that are actually
        depending on reading beyond pattern.

        :param pattern: Regular expression pattern used to identify the command is done \
        (defaults to self.base_prompt)
        :type pattern: str (regular expression)

        :param re_flags: regex flags used in conjunction with pattern to search for prompt \
        (defaults to no flags)
        :type re_flags: int

        :param max_loops: max number of iterations to read the channel before raising exception.
            Will default to be based upon self.timeout.
        :type max_loops: int
        """
        output = ""
        if not pattern:
            pattern = re.escape(self.base_prompt)
        log.debug("Pattern is: {}".format(pattern))

        i = 1
        loop_delay = 0.1
        # Default to making loop time be roughly equivalent to self.timeout (support old max_loops
        # argument for backwards compatibility).
        if max_loops == 150:
            max_loops = self.timeout / loop_delay
        while i < max_loops:
            if self.protocol == "ssh":
                try:
                    # If no data available will wait timeout seconds trying to read
                    self._lock_netmiko_session()
                    new_data = self.remote_conn.recv(MAX_BUFFER)
                    if len(new_data) == 0:
                        raise EOFError("Channel stream closed by remote device.")
                    new_data = new_data.decode("utf-8", "ignore")
                    log.debug("_read_channel_expect read_data: {}".format(new_data))
                    output += new_data
                    self._write_session_log(new_data)
                except socket.timeout:
                    raise NetMikoTimeoutException(
                        "Timed-out reading channel, data not available."
                    )
                finally:
                    self._unlock_netmiko_session()
            elif self.protocol == "telnet" or "serial":
                output += self.read_channel()
            if re.search(pattern, output, flags=re_flags):
                log.debug("Pattern found: {} {}".format(pattern, output))
                return output
            time.sleep(loop_delay * self.global_delay_factor)
            i += 1
        raise NetMikoTimeoutException(
            "Timed-out reading channel, pattern not found in output: {}".format(pattern)
        )

    def _read_channel_timing(self, delay_factor=1, max_loops=150):
        """Read data on the channel based on timing delays.

        Attempt to read channel max_loops number of times. If no data this will cause a 15 second
        delay.

        Once data is encountered read channel for another two seconds (2 * delay_factor) to make
        sure reading of channel is complete.

        :param delay_factor: multiplicative factor to adjust delay when reading channel (delays
            get multiplied by this factor)
        :type delay_factor: int or float

        :param max_loops: maximum number of loops to iterate through before returning channel data.
            Will default to be based upon self.timeout.
        :type max_loops: int
        """
        # Time to delay in each read loop
        loop_delay = 0.1
        final_delay = 2

        # Default to making loop time be roughly equivalent to self.timeout (support old max_loops
        # and delay_factor arguments for backwards compatibility).
        delay_factor = self.select_delay_factor(delay_factor)
        if delay_factor == 1 and max_loops == 150:
            max_loops = int(self.timeout / loop_delay)

        channel_data = ""
        i = 0
        while i <= max_loops:
            time.sleep(loop_delay * delay_factor)
            new_data = self.read_channel()
            if new_data:
                channel_data += new_data
            else:
                # Safeguard to make sure really done
                time.sleep(final_delay * delay_factor)
                new_data = self.read_channel()
                if not new_data:
                    break
                else:
                    channel_data += new_data
            i += 1
        return channel_data

    def read_until_prompt(self, *args, **kwargs):
        """Read channel until self.base_prompt detected. Return ALL data available."""
        return self._read_channel_expect(*args, **kwargs)

    def read_until_pattern(self, *args, **kwargs):
        """Read channel until pattern detected. Return ALL data available."""
        return self._read_channel_expect(*args, **kwargs)

    def read_until_prompt_or_pattern(self, pattern="", re_flags=0):
        """Read until either self.base_prompt or pattern is detected.

        :param pattern: the pattern used to identify that the output is complete (i.e. stop \
        reading when pattern is detected). pattern will be combined with self.base_prompt to \
        terminate output reading when the first of self.base_prompt or pattern is detected.
        :type pattern: regular expression string

        :param re_flags: regex flags used in conjunction with pattern to search for prompt \
        (defaults to no flags)
        :type re_flags: int

        """
        combined_pattern = re.escape(self.base_prompt)
        if pattern:
            combined_pattern = r"({}|{})".format(combined_pattern, pattern)
        return self._read_channel_expect(combined_pattern, re_flags=re_flags)

    def serial_login(
        self,
        pri_prompt_terminator=r"#\s*$",
        alt_prompt_terminator=r">\s*$",
        username_pattern=r"(?:[Uu]ser:|sername|ogin)",
        pwd_pattern=r"assword",
        delay_factor=1,
        max_loops=20,
    ):
        self.telnet_login(
            pri_prompt_terminator,
            alt_prompt_terminator,
            username_pattern,
            pwd_pattern,
            delay_factor,
            max_loops,
        )

    def telnet_login(
        self,
        pri_prompt_terminator=r"#\s*$",
        alt_prompt_terminator=r">\s*$",
        username_pattern=r"(?:user:|username|login|user name)",
        pwd_pattern=r"assword",
        delay_factor=1,
        max_loops=20,
    ):
        """Telnet login. Can be username/password or just password.

        :param pri_prompt_terminator: Primary trailing delimiter for identifying a device prompt
        :type pri_prompt_terminator: str

        :param alt_prompt_terminator: Alternate trailing delimiter for identifying a device prompt
        :type alt_prompt_terminator: str

        :param username_pattern: Pattern used to identify the username prompt
        :type username_pattern: str

        :param delay_factor: See __init__: global_delay_factor
        :type delay_factor: int

        :param max_loops: Controls the wait time in conjunction with the delay_factor
        (default: 20)
        """
        delay_factor = self.select_delay_factor(delay_factor)
        time.sleep(1 * delay_factor)

        output = ""
        return_msg = ""
        i = 1
        while i <= max_loops:
            try:
                output = self.read_channel()
                return_msg += output

                # Search for username pattern / send username
                if re.search(username_pattern, output, flags=re.I):
                    self.write_channel(self.username + self.TELNET_RETURN)
                    time.sleep(1 * delay_factor)
                    output = self.read_channel()
                    return_msg += output

                # Search for password pattern / send password
                if re.search(pwd_pattern, output, flags=re.I):
                    self.write_channel(self.password + self.TELNET_RETURN)
                    time.sleep(0.5 * delay_factor)
                    output = self.read_channel()
                    return_msg += output
                    if re.search(
                        pri_prompt_terminator, output, flags=re.M
                    ) or re.search(alt_prompt_terminator, output, flags=re.M):
                        return return_msg

                # Check if proper data received
                if re.search(pri_prompt_terminator, output, flags=re.M) or re.search(
                    alt_prompt_terminator, output, flags=re.M
                ):
                    return return_msg

                self.write_channel(self.TELNET_RETURN)
                time.sleep(0.5 * delay_factor)
                i += 1
            except EOFError:
                self.remote_conn.close()
                msg = "Login failed: {}".format(self.host)
                raise NetMikoAuthenticationException(msg)

        # Last try to see if we already logged in
        self.write_channel(self.TELNET_RETURN)
        time.sleep(0.5 * delay_factor)
        output = self.read_channel()
        return_msg += output
        if re.search(pri_prompt_terminator, output, flags=re.M) or re.search(
            alt_prompt_terminator, output, flags=re.M
        ):
            return return_msg

        msg = "Login failed: {}".format(self.host)
        self.remote_conn.close()
        raise NetMikoAuthenticationException(msg)

    def _try_session_preparation(self):
        """
        In case of an exception happening during `session_preparation()` Netmiko should
        gracefully clean-up after itself. This might be challenging for library users
        to do since they don't have a reference to the object. This is possibly related
        to threads used in Paramiko.
        """
        try:
            self.session_preparation()
        except Exception:
            self.disconnect()
            raise

    def session_preparation(self):
        """
        Prepare the session after the connection has been established

        This method handles some differences that occur between various devices
        early on in the session.

        In general, it should include:
        self._test_channel_read()
        self.set_base_prompt()
        self.disable_paging()
        self.set_terminal_width()
        self.clear_buffer()
        """
        self._test_channel_read()
        self.set_base_prompt()
        self.disable_paging()
        self.set_terminal_width()

        # Clear the read buffer
        time.sleep(0.3 * self.global_delay_factor)
        self.clear_buffer()

    def _use_ssh_config(self, dict_arg):
        """Update SSH connection parameters based on contents of SSH 'config' file.

        :param dict_arg: Dictionary of SSH connection parameters
        :type dict_arg: dict
        """
        connect_dict = dict_arg.copy()

        # Use SSHConfig to generate source content.
        full_path = path.abspath(path.expanduser(self.ssh_config_file))
        if path.exists(full_path):
            ssh_config_instance = paramiko.SSHConfig()
            with io.open(full_path, "rt", encoding="utf-8") as f:
                ssh_config_instance.parse(f)
                source = ssh_config_instance.lookup(self.host)
        else:
            source = {}

        if "proxycommand" in source:
            proxy = paramiko.ProxyCommand(source["proxycommand"])
        elif "ProxyCommand" in source:
            proxy = paramiko.ProxyCommand(source["ProxyCommand"])
        else:
            proxy = None

        # Only update 'hostname', 'sock', 'port', and 'username'
        # For 'port' and 'username' only update if using object defaults
        if connect_dict["port"] == 22:
            connect_dict["port"] = int(source.get("port", self.port))
        if connect_dict["username"] == "":
            connect_dict["username"] = source.get("username", self.username)
        if proxy:
            connect_dict["sock"] = proxy
        connect_dict["hostname"] = source.get("hostname", self.host)

        return connect_dict

    def _connect_params_dict(self):
        """Generate dictionary of Paramiko connection parameters."""
        conn_dict = {
            "hostname": self.host,
            "port": self.port,
            "username": self.username,
            "password": self.password,
            "look_for_keys": self.use_keys,
            "allow_agent": self.allow_agent,
            "key_filename": self.key_file,
            "pkey": self.pkey,
            "passphrase": self.passphrase,
            "timeout": self.timeout,
            "auth_timeout": self.auth_timeout,
        }

        # Check if using SSH 'config' file mainly for SSH proxy support
        if self.ssh_config_file:
            conn_dict = self._use_ssh_config(conn_dict)
        return conn_dict

    def _sanitize_output(
        self, output, strip_command=False, command_string=None, strip_prompt=False
    ):
        """Strip out command echo, trailing router prompt and ANSI escape codes.

        :param output: Output from a remote network device
        :type output: unicode string

        :param strip_command:
        :type strip_command:
        """
        if self.ansi_escape_codes:
            output = self.strip_ansi_escape_codes(output)
        output = self.normalize_linefeeds(output)
        if strip_command and command_string:
            command_string = self.normalize_linefeeds(command_string)
            output = self.strip_command(command_string, output)
        if strip_prompt:
            output = self.strip_prompt(output)
        return output

    def establish_connection(self, width=None, height=None):
        """Establish SSH connection to the network device

        Timeout will generate a NetMikoTimeoutException
        Authentication failure will generate a NetMikoAuthenticationException

        width and height are needed for Fortinet paging setting.

        :param width: Specified width of the VT100 terminal window
        :type width: int

        :param height: Specified height of the VT100 terminal window
        :type height: int
        """
        if self.protocol == "telnet":
            self.remote_conn = telnetlib.Telnet(
                self.host, port=self.port, timeout=self.timeout
            )
            self.telnet_login()
        elif self.protocol == "serial":
            self.remote_conn = serial.Serial(**self.serial_settings)
            self.serial_login()
        elif self.protocol == "ssh":
            ssh_connect_params = self._connect_params_dict()
            self.remote_conn_pre = self._build_ssh_client()

            # initiate SSH connection
            try:
                self.remote_conn_pre.connect(**ssh_connect_params)
            except socket.error:
                self.paramiko_cleanup()
                msg = "Connection to device timed-out: {device_type} {ip}:{port}".format(
                    device_type=self.device_type, ip=self.host, port=self.port
                )
                raise NetMikoTimeoutException(msg)
            except paramiko.ssh_exception.AuthenticationException as auth_err:
                self.paramiko_cleanup()
                msg = "Authentication failure: unable to connect {device_type} {ip}:{port}".format(
                    device_type=self.device_type, ip=self.host, port=self.port
                )
                msg += self.RETURN + text_type(auth_err)
                raise NetMikoAuthenticationException(msg)

            if self.verbose:
                print(
                    "SSH connection established to {}:{}".format(self.host, self.port)
                )

            # Use invoke_shell to establish an 'interactive session'
            if width and height:
                self.remote_conn = self.remote_conn_pre.invoke_shell(
                    term="vt100", width=width, height=height
                )
            else:
                self.remote_conn = self.remote_conn_pre.invoke_shell()

            self.remote_conn.settimeout(self.blocking_timeout)
            if self.keepalive:
                self.remote_conn.transport.set_keepalive(self.keepalive)
            self.special_login_handler()
            if self.verbose:
                print("Interactive SSH session established")
        return ""

    def _test_channel_read(self, count=40, pattern=""):
        """Try to read the channel (generally post login) verify you receive data back.

        :param count: the number of times to check the channel for data
        :type count: int

        :param pattern: Regular expression pattern used to determine end of channel read
        :type pattern: str
        """

        def _increment_delay(main_delay, increment=1.1, maximum=8):
            """Increment sleep time to a maximum value."""
            main_delay = main_delay * increment
            if main_delay >= maximum:
                main_delay = maximum
            return main_delay

        i = 0
        delay_factor = self.select_delay_factor(delay_factor=0)
        main_delay = delay_factor * 0.1
        time.sleep(main_delay * 10)
        new_data = ""
        while i <= count:
            new_data += self._read_channel_timing()
            if new_data and pattern:
                if re.search(pattern, new_data):
                    break
            elif new_data:
                break
            else:
                self.write_channel(self.RETURN)
            main_delay = _increment_delay(main_delay)
            time.sleep(main_delay)
            i += 1

        # check if data was ever present
        if new_data:
            return ""
        else:
            raise NetMikoTimeoutException("Timed out waiting for data")

    def _build_ssh_client(self):
        """Prepare for Paramiko SSH connection."""
        # Create instance of SSHClient object
        remote_conn_pre = paramiko.SSHClient()

        # Load host_keys for better SSH security
        if self.system_host_keys:
            remote_conn_pre.load_system_host_keys()
        if self.alt_host_keys and path.isfile(self.alt_key_file):
            remote_conn_pre.load_host_keys(self.alt_key_file)

        # Default is to automatically add untrusted hosts (make sure appropriate for your env)
        remote_conn_pre.set_missing_host_key_policy(self.key_policy)
        return remote_conn_pre

    def select_delay_factor(self, delay_factor):
        """
        Choose the greater of delay_factor or self.global_delay_factor (default).
        In fast_cli choose the lesser of delay_factor of self.global_delay_factor.

        :param delay_factor: See __init__: global_delay_factor
        :type delay_factor: int
        """
        if self.fast_cli:
            if delay_factor <= self.global_delay_factor:
                return delay_factor
            else:
                return self.global_delay_factor
        else:
            if delay_factor >= self.global_delay_factor:
                return delay_factor
            else:
                return self.global_delay_factor

    def special_login_handler(self, delay_factor=1):
        """Handler for devices like WLC, Extreme ERS that throw up characters prior to login."""
        pass

    def disable_paging(self, command="terminal length 0", delay_factor=1):
        """Disable paging default to a Cisco CLI method.

        :param command: Device command to disable pagination of output
        :type command: str

        :param delay_factor: See __init__: global_delay_factor
        :type delay_factor: int
        """
        delay_factor = self.select_delay_factor(delay_factor)
        time.sleep(delay_factor * 0.1)
        self.clear_buffer()
        command = self.normalize_cmd(command)
        log.debug("In disable_paging")
        log.debug("Command: {0}".format(command))
        self.write_channel(command)
        output = self.read_until_prompt()
        if self.ansi_escape_codes:
            output = self.strip_ansi_escape_codes(output)
        log.debug("{0}".format(output))
        log.debug("Exiting disable_paging")
        return output

    def set_terminal_width(self, command="", delay_factor=1):
        """CLI terminals try to automatically adjust the line based on the width of the terminal.
        This causes the output to get distorted when accessed programmatically.

        Set terminal width to 511 which works on a broad set of devices.

        :param command: Command string to send to the device
        :type command: str

        :param delay_factor: See __init__: global_delay_factor
        :type delay_factor: int
        """
        if not command:
            return ""
        delay_factor = self.select_delay_factor(delay_factor)
        command = self.normalize_cmd(command)
        self.write_channel(command)
        output = self.read_until_prompt()
        if self.ansi_escape_codes:
            output = self.strip_ansi_escape_codes(output)
        return output

    def set_base_prompt(
        self, pri_prompt_terminator="#", alt_prompt_terminator=">", delay_factor=1
    ):
        """Sets self.base_prompt

        Used as delimiter for stripping of trailing prompt in output.

        Should be set to something that is general and applies in multiple contexts. For Cisco
        devices this will be set to router hostname (i.e. prompt without '>' or '#').

        This will be set on entering user exec or privileged exec on Cisco, but not when
        entering/exiting config mode.

        :param pri_prompt_terminator: Primary trailing delimiter for identifying a device prompt
        :type pri_prompt_terminator: str

        :param alt_prompt_terminator: Alternate trailing delimiter for identifying a device prompt
        :type alt_prompt_terminator: str

        :param delay_factor: See __init__: global_delay_factor
        :type delay_factor: int
        """
        prompt = self.find_prompt(delay_factor=delay_factor)
        if not prompt[-1] in (pri_prompt_terminator, alt_prompt_terminator):
            raise ValueError("Router prompt not found: {0}".format(repr(prompt)))
        # Strip off trailing terminator
        self.base_prompt = prompt[:-1]
        return self.base_prompt

    def find_prompt(self, delay_factor=1):
        """Finds the current network device prompt, last line only.

        :param delay_factor: See __init__: global_delay_factor
        :type delay_factor: int
        """
        delay_factor = self.select_delay_factor(delay_factor)
        self.clear_buffer()
        self.write_channel(self.RETURN)
        time.sleep(delay_factor * 0.1)

        # Initial attempt to get prompt
        prompt = self.read_channel()
        if self.ansi_escape_codes:
            prompt = self.strip_ansi_escape_codes(prompt)

        # Check if the only thing you received was a newline
        count = 0
        prompt = prompt.strip()
        while count <= 10 and not prompt:
            prompt = self.read_channel().strip()
            if prompt:
                if self.ansi_escape_codes:
                    prompt = self.strip_ansi_escape_codes(prompt).strip()
            else:
                self.write_channel(self.RETURN)
                time.sleep(delay_factor * 0.1)
            count += 1

        # If multiple lines in the output take the last line
        prompt = self.normalize_linefeeds(prompt)
        prompt = prompt.split(self.RESPONSE_RETURN)[-1]
        prompt = prompt.strip()
        if not prompt:
            raise ValueError("Unable to find prompt: {}".format(prompt))
        time.sleep(delay_factor * 0.1)
        self.clear_buffer()
        return prompt

    def clear_buffer(self):
        """Read any data available in the channel."""
        self.read_channel()

    def send_command_timing(
        self,
        command_string,
        delay_factor=1,
        max_loops=150,
        strip_prompt=True,
        strip_command=True,
        normalize=True,
        use_textfsm=False,
    ):
        """Execute command_string on the SSH channel using a delay-based mechanism. Generally
        used for show commands.

        :param command_string: The command to be executed on the remote device.
        :type command_string: str

        :param delay_factor: Multiplying factor used to adjust delays (default: 1).
        :type delay_factor: int or float

        :param max_loops: Controls wait time in conjunction with delay_factor. Will default to be
            based upon self.timeout.
        :type max_loops: int

        :param strip_prompt: Remove the trailing router prompt from the output (default: True).
        :type strip_prompt: bool

        :param strip_command: Remove the echo of the command from the output (default: True).
        :type strip_command: bool

        :param normalize: Ensure the proper enter is sent at end of command (default: True).
        :type normalize: bool

        :param use_textfsm: Process command output through TextFSM template (default: False).
        :type normalize: bool
        """
        output = ""
        delay_factor = self.select_delay_factor(delay_factor)
        self.clear_buffer()
        if normalize:
            command_string = self.normalize_cmd(command_string)

        self.write_channel(command_string)
        output = self._read_channel_timing(
            delay_factor=delay_factor, max_loops=max_loops
        )
        output = self._sanitize_output(
            output,
            strip_command=strip_command,
            command_string=command_string,
            strip_prompt=strip_prompt,
        )
        if use_textfsm:
            output = get_structured_data(
                output, platform=self.device_type, command=command_string.strip()
            )
        return output

    def strip_prompt(self, a_string):
        """Strip the trailing router prompt from the output.

        :param a_string: Returned string from device
        :type a_string: str
        """
        response_list = a_string.split(self.RESPONSE_RETURN)
        last_line = response_list[-1]
        if self.base_prompt in last_line:
            return self.RESPONSE_RETURN.join(response_list[:-1])
        else:
            return a_string

    def _first_line_handler(self, data, search_pattern):
        """
        In certain situations the first line will get repainted which causes a false
        match on the terminating pattern.

        Filter this out.

        returns a tuple of (data, first_line_processed)

        Where data is the original data potentially with the first line modified
        and the first_line_processed is a flag indicating that we have handled the
        first line.
        """
        try:
            # First line is the echo line containing the command. In certain situations
            # it gets repainted and needs filtered
            lines = data.split(self.RETURN)
            first_line = lines[0]
            if BACKSPACE_CHAR in first_line:
                pattern = search_pattern + r".*$"
                first_line = re.sub(pattern, repl="", string=first_line)
                lines[0] = first_line
                data = self.RETURN.join(lines)
            return (data, True)
        except IndexError:
            return (data, False)

    def send_command(
        self,
        command_string,
        expect_string=None,
        delay_factor=1,
        max_loops=500,
        auto_find_prompt=True,
        strip_prompt=True,
        strip_command=True,
        normalize=True,
        use_textfsm=False,
    ):
        """Execute command_string on the SSH channel using a pattern-based mechanism. Generally
        used for show commands. By default this method will keep waiting to receive data until the
        network device prompt is detected. The current network device prompt will be determined
        automatically.

        :param command_string: The command to be executed on the remote device.
        :type command_string: str

        :param expect_string: Regular expression pattern to use for determining end of output.
            If left blank will default to being based on router prompt.
        :type expect_string: str

        :param delay_factor: Multiplying factor used to adjust delays (default: 1).
        :type delay_factor: int

        :param max_loops: Controls wait time in conjunction with delay_factor. Will default to be
            based upon self.timeout.
        :type max_loops: int

        :param strip_prompt: Remove the trailing router prompt from the output (default: True).
        :type strip_prompt: bool

        :param strip_command: Remove the echo of the command from the output (default: True).
        :type strip_command: bool

        :param normalize: Ensure the proper enter is sent at end of command (default: True).
        :type normalize: bool

        :param use_textfsm: Process command output through TextFSM template (default: False).
        :type normalize: bool
        """
        # Time to delay in each read loop
        loop_delay = 0.2

        # Default to making loop time be roughly equivalent to self.timeout (support old max_loops
        # and delay_factor arguments for backwards compatibility).
        delay_factor = self.select_delay_factor(delay_factor)
        if delay_factor == 1 and max_loops == 500:
            # Default arguments are being used; use self.timeout instead
            max_loops = int(self.timeout / loop_delay)

        # Find the current router prompt
        if expect_string is None:
            if auto_find_prompt:
                try:
                    prompt = self.find_prompt(delay_factor=delay_factor)
                except ValueError:
                    prompt = self.base_prompt
            else:
                prompt = self.base_prompt
            search_pattern = re.escape(prompt.strip())
        else:
            search_pattern = expect_string

        if normalize:
            command_string = self.normalize_cmd(command_string)

        time.sleep(delay_factor * loop_delay)
        self.clear_buffer()
        self.write_channel(command_string)

        i = 1
        output = ""
        first_line_processed = False

        # Keep reading data until search_pattern is found or until max_loops is reached.
        while i <= max_loops:
            new_data = self.read_channel()
            if new_data:
                if self.ansi_escape_codes:
                    new_data = self.strip_ansi_escape_codes(new_data)

                # Case where we haven't processed the first_line yet (there is a potential issue
                # in the first line (in cases where the line is repainted).
                if not first_line_processed:
                    output += new_data
                    output, first_line_processed = self._first_line_handler(
                        output, search_pattern
                    )
                    # Check if we have already found our pattern
                    if re.search(search_pattern, output):
                        break

                else:
                    output += new_data
                    # Check if pattern is in the incremental data
                    if re.search(search_pattern, new_data):
                        break

            time.sleep(delay_factor * loop_delay)
            i += 1
        else:  # nobreak
            raise IOError(
                "Search pattern never detected in send_command_expect: {}".format(
                    search_pattern
                )
            )

        output = self._sanitize_output(
            output,
            strip_command=strip_command,
            command_string=command_string,
            strip_prompt=strip_prompt,
        )
        if use_textfsm:
            output = get_structured_data(
                output, platform=self.device_type, command=command_string.strip()
            )
        return output

    def send_command_expect(self, *args, **kwargs):
        """Support previous name of send_command method.

        :param args: Positional arguments to send to send_command()
        :type args: list

        :param kwargs: Keyword arguments to send to send_command()
        :type kwargs: dict
        """
        return self.send_command(*args, **kwargs)

    @staticmethod
    def strip_backspaces(output):
        """Strip any backspace characters out of the output.

        :param output: Output obtained from a remote network device.
        :type output: str
        """
        backspace_char = "\x08"
        return output.replace(backspace_char, "")

    def strip_command(self, command_string, output):
        """
        Strip command_string from output string

        Cisco IOS adds backspaces into output for long commands (i.e. for commands that line wrap)

        :param command_string: The command string sent to the device
        :type command_string: str

        :param output: The returned output as a result of the command string sent to the device
        :type output: str
        """
        backspace_char = "\x08"

        # Check for line wrap (remove backspaces)
        if backspace_char in output:
            output = output.replace(backspace_char, "")
            output_lines = output.split(self.RESPONSE_RETURN)
            new_output = output_lines[1:]
            return self.RESPONSE_RETURN.join(new_output)
        else:
            command_length = len(command_string)
            return output[command_length:]

    def normalize_linefeeds(self, a_string):
        """Convert `\r\r\n`,`\r\n`, `\n\r` to `\n.`

        :param a_string: A string that may have non-normalized line feeds
            i.e. output returned from device, or a device prompt
        :type a_string: str
        """
        newline = re.compile("(\r\r\r\n|\r\r\n|\r\n|\n\r)")
        a_string = newline.sub(self.RESPONSE_RETURN, a_string)
        if self.RESPONSE_RETURN == "\n":
            # Convert any remaining \r to \n
            return re.sub("\r", self.RESPONSE_RETURN, a_string)

    def normalize_cmd(self, command):
        """Normalize CLI commands to have a single trailing newline.

        :param command: Command that may require line feed to be normalized
        :type command: str
        """
        command = command.rstrip()
        command += self.RETURN
        return command

    def check_enable_mode(self, check_string=""):
        """Check if in enable mode. Return boolean.

        :param check_string: Identification of privilege mode from device
        :type check_string: str
        """
        self.write_channel(self.RETURN)
        output = self.read_until_prompt()
        return check_string in output

    def enable(self, cmd="", pattern="ssword", re_flags=re.IGNORECASE):
        """Enter enable mode.

        :param cmd: Device command to enter enable mode
        :type cmd: str

        :param pattern: pattern to search for indicating device is waiting for password
        :type pattern: str

        :param re_flags: Regular expression flags used in conjunction with pattern
        :type re_flags: int
        """
        output = ""
        msg = (
            "Failed to enter enable mode. Please ensure you pass "
            "the 'secret' argument to ConnectHandler."
        )
        if not self.check_enable_mode():
            self.write_channel(self.normalize_cmd(cmd))
            try:
                output += self.read_until_prompt_or_pattern(
                    pattern=pattern, re_flags=re_flags
                )
                self.write_channel(self.normalize_cmd(self.secret))
                output += self.read_until_prompt()
            except NetMikoTimeoutException:
                raise ValueError(msg)
            if not self.check_enable_mode():
                raise ValueError(msg)
        return output

    def exit_enable_mode(self, exit_command=""):
        """Exit enable mode.

        :param exit_command: Command that exits the session from privileged mode
        :type exit_command: str
        """
        output = ""
        if self.check_enable_mode():
            self.write_channel(self.normalize_cmd(exit_command))
            output += self.read_until_prompt()
            if self.check_enable_mode():
                raise ValueError("Failed to exit enable mode.")
        return output

    def check_config_mode(self, check_string="", pattern=""):
        """Checks if the device is in configuration mode or not.

        :param check_string: Identification of configuration mode from the device
        :type check_string: str

        :param pattern: Pattern to terminate reading of channel
        :type pattern: str
        """
        self.write_channel(self.RETURN)
        # You can encounter an issue here (on router name changes) prefer delay-based solution
        if not pattern:
            output = self._read_channel_timing()
        else:
            output = self.read_until_pattern(pattern=pattern)
        return check_string in output

    def config_mode(self, config_command="", pattern=""):
        """Enter into config_mode.

        :param config_command: Configuration command to send to the device
        :type config_command: str

        :param pattern: Pattern to terminate reading of channel
        :type pattern: str
        """
        output = ""
        if not self.check_config_mode():
            self.write_channel(self.normalize_cmd(config_command))
            output = self.read_until_pattern(pattern=pattern)
            if not self.check_config_mode():
                raise ValueError("Failed to enter configuration mode.")
        return output

    def exit_config_mode(self, exit_config="", pattern=""):
        """Exit from configuration mode.

        :param exit_config: Command to exit configuration mode
        :type exit_config: str

        :param pattern: Pattern to terminate reading of channel
        :type pattern: str
        """
        output = ""
        if self.check_config_mode():
            self.write_channel(self.normalize_cmd(exit_config))
            output = self.read_until_pattern(pattern=pattern)
            if self.check_config_mode():
                raise ValueError("Failed to exit configuration mode")
        log.debug("exit_config_mode: {}".format(output))
        return output

    def send_config_from_file(self, config_file=None, **kwargs):
        """
        Send configuration commands down the SSH channel from a file.

        The file is processed line-by-line and each command is sent down the
        SSH channel.

        **kwargs are passed to send_config_set method.

        :param config_file: Path to configuration file to be sent to the device
        :type config_file: str

        :param kwargs: params to be sent to send_config_set method
        :type kwargs: dict
        """
        with io.open(config_file, "rt", encoding="utf-8") as cfg_file:
            return self.send_config_set(cfg_file, **kwargs)

    def send_config_set(
        self,
        config_commands=None,
        exit_config_mode=True,
        delay_factor=1,
        max_loops=150,
        strip_prompt=False,
        strip_command=False,
        config_mode_command=None,
    ):
        """
        Send configuration commands down the SSH channel.

        config_commands is an iterable containing all of the configuration commands.
        The commands will be executed one after the other.

        Automatically exits/enters configuration mode.

        :param config_commands: Multiple configuration commands to be sent to the device
        :type config_commands: list or string

        :param exit_config_mode: Determines whether or not to exit config mode after complete
        :type exit_config_mode: bool

        :param delay_factor: Factor to adjust delays
        :type delay_factor: int

        :param max_loops: Controls wait time in conjunction with delay_factor (default: 150)
        :type max_loops: int

        :param strip_prompt: Determines whether or not to strip the prompt
        :type strip_prompt: bool

        :param strip_command: Determines whether or not to strip the command
        :type strip_command: bool

        :param config_mode_command: The command to enter into config mode
        :type config_mode_command: str
        """
        delay_factor = self.select_delay_factor(delay_factor)
        if config_commands is None:
            return ""
        elif isinstance(config_commands, string_types):
            config_commands = (config_commands,)

        if not hasattr(config_commands, "__iter__"):
            raise ValueError("Invalid argument passed into send_config_set")

        # Send config commands
        cfg_mode_args = (config_mode_command,) if config_mode_command else tuple()
        output = self.config_mode(*cfg_mode_args)
        for cmd in config_commands:
            self.write_channel(self.normalize_cmd(cmd))
            if self.fast_cli:
                pass
            else:
                time.sleep(delay_factor * 0.05)

        # Gather output
        output += self._read_channel_timing(
            delay_factor=delay_factor, max_loops=max_loops
        )
        if exit_config_mode:
            output += self.exit_config_mode()
        output = self._sanitize_output(output)
        log.debug("{}".format(output))
        return output

    def strip_ansi_escape_codes(self, string_buffer):
        """
        Remove any ANSI (VT100) ESC codes from the output

        http://en.wikipedia.org/wiki/ANSI_escape_code

        Note: this does not capture ALL possible ANSI Escape Codes only the ones
        I have encountered

        Current codes that are filtered:
        ESC = '\x1b' or chr(27)
        ESC = is the escape character [^ in hex ('\x1b')
        ESC[24;27H   Position cursor
        ESC[?25h     Show the cursor
        ESC[E        Next line (HP does ESC-E)
        ESC[K        Erase line from cursor to the end of line
        ESC[2K       Erase entire line
        ESC[1;24r    Enable scrolling from start to row end
        ESC[?6l      Reset mode screen with options 640 x 200 monochrome (graphics)
        ESC[?7l      Disable line wrapping
        ESC[2J       Code erase display
        ESC[00;32m   Color Green (30 to 37 are different colors) more general pattern is
                     ESC[\d\d;\d\dm and ESC[\d\d;\d\d;\d\dm
        ESC[6n       Get cursor position

        HP ProCurve and Cisco SG300 require this (possible others).

        :param string_buffer: The string to be processed to remove ANSI escape codes
        :type string_buffer: str
        """  # noqa
        log.debug("In strip_ansi_escape_codes")
        log.debug("repr = {}".format(repr(string_buffer)))

        code_position_cursor = chr(27) + r"\[\d+;\d+H"
        code_show_cursor = chr(27) + r"\[\?25h"
        code_next_line = chr(27) + r"E"
        code_erase_line_end = chr(27) + r"\[K"
        code_erase_line = chr(27) + r"\[2K"
        code_erase_start_line = chr(27) + r"\[K"
        code_enable_scroll = chr(27) + r"\[\d+;\d+r"
        code_form_feed = chr(27) + r"\[1L"
        code_carriage_return = chr(27) + r"\[1M"
        code_disable_line_wrapping = chr(27) + r"\[\?7l"
        code_reset_mode_screen_options = chr(27) + r"\[\?\d+l"
        code_reset_graphics_mode = chr(27) + r"\[00m"
        code_erase_display = chr(27) + r"\[2J"
        code_graphics_mode = chr(27) + r"\[\d\d;\d\dm"
        code_graphics_mode2 = chr(27) + r"\[\d\d;\d\d;\d\dm"
        code_get_cursor_position = chr(27) + r"\[6n"
        code_cursor_position = chr(27) + r"\[m"
        code_erase_display = chr(27) + r"\[J"

        code_set = [
            code_position_cursor,
            code_show_cursor,
            code_erase_line,
            code_enable_scroll,
            code_erase_start_line,
            code_form_feed,
            code_carriage_return,
            code_disable_line_wrapping,
            code_erase_line_end,
            code_reset_mode_screen_options,
            code_reset_graphics_mode,
            code_erase_display,
            code_graphics_mode,
            code_graphics_mode2,
            code_get_cursor_position,
            code_cursor_position,
            code_erase_display,
        ]

        output = string_buffer
        for ansi_esc_code in code_set:
            output = re.sub(ansi_esc_code, "", output)

        # CODE_NEXT_LINE must substitute with return
        output = re.sub(code_next_line, self.RETURN, output)

        log.debug("new_output = {0}".format(output))
        log.debug("repr = {0}".format(repr(output)))

        return output

    def cleanup(self):
        """Any needed cleanup before closing connection."""
        pass

    def paramiko_cleanup(self):
        """Cleanup Paramiko to try to gracefully handle SSH session ending."""
        self.remote_conn_pre.close()
        del self.remote_conn_pre

    def disconnect(self):
        """Try to gracefully close the SSH connection."""
        try:
            self.cleanup()
            if self.protocol == "ssh":
                self.paramiko_cleanup()
            elif self.protocol == "telnet":
                self.remote_conn.close()
            elif self.protocol == "serial":
                self.remote_conn.close()
        except Exception:
            # There have been race conditions observed on disconnect.
            pass
        finally:
            self.remote_conn_pre = None
            self.remote_conn = None
            self.close_session_log()

    def commit(self):
        """Commit method for platforms that support this."""
        raise AttributeError("Network device does not support 'commit()' method")

    def save_config(self, cmd="", confirm=True, confirm_response=""):
        """Not Implemented"""
        raise NotImplementedError

    def open_session_log(self, filename, mode="write"):
        """Open the session_log file."""
        if mode == "append":
            self.session_log = open(filename, mode="ab")
        else:
            self.session_log = open(filename, mode="wb")
        self._session_log_close = True

    def close_session_log(self):
        """Close the session_log file (if it is a file that we opened)."""
        if self.session_log is not None and self._session_log_close:
            self.session_log.close()
            self.session_log = None


class TelnetConnection(BaseConnection):
    pass<|MERGE_RESOLUTION|>--- conflicted
+++ resolved
@@ -188,7 +188,6 @@
         :type encoding: str
         """
         self.remote_conn = None
-<<<<<<< HEAD
 
         self.TELNET_RETURN = '\r\n'
         if default_enter is None:
@@ -199,10 +198,6 @@
         else:
             self.RETURN = default_enter
 
-=======
-        self.RETURN = "\n" if default_enter is None else default_enter
-        self.TELNET_RETURN = "\r\n"
->>>>>>> c8570c4a
         # Line Separator in response lines
         self.RESPONSE_RETURN = "\n" if response_return is None else response_return
         if ip:
