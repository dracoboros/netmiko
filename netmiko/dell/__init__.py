--- conflicted
+++ resolved
@@ -7,10 +7,6 @@
 from netmiko.dell.dell_powerconnect import DellPowerConnectTelnet
 from netmiko.dell.dell_isilon_ssh import DellIsilonSSH
 
-<<<<<<< HEAD
 __all__ = ['DellForce10SSH', 'DellPowerConnectSSH', 'DellPowerConnectTelnet',
-           'DellOS10SSH', 'DellOS10FileTransfer', 'DellIsilonSSH']
-=======
-__all__ = ['DellDNOS6SSH', 'DellDNOS6Telnet', 'DellForce10SSH',
-           'DellPowerConnectSSH', 'DellPowerConnectTelnet']
->>>>>>> 6cdd6ac6
+           'DellOS10SSH', 'DellOS10FileTransfer', 'DellIsilonSSH',
+           'DellDNOS6SSH', 'DellDNOS6Telnet']